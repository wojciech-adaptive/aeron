/*
 * Copyright 2014-2017 Real Logic Ltd.
 *
 * Licensed under the Apache License, Version 2.0 (the "License");
 * you may not use this file except in compliance with the License.
 * You may obtain a copy of the License at
 *
 * http://www.apache.org/licenses/LICENSE-2.0
 *
 * Unless required by applicable law or agreed to in writing, software
 * distributed under the License is distributed on an "AS IS" BASIS,
 * WITHOUT WARRANTIES OR CONDITIONS OF ANY KIND, either express or implied.
 * See the License for the specific language governing permissions and
 * limitations under the License.
 */
package io.aeron.archiver;

import io.aeron.Aeron;
import org.agrona.*;
import org.agrona.concurrent.*;
import org.agrona.concurrent.status.*;

import java.io.File;
import java.util.concurrent.ThreadFactory;
import java.util.function.Supplier;

public final class Archiver implements AutoCloseable
{
    private final Context ctx;
    private final AgentRunner conductorRunner;
    private final AgentRunner replayRunner;
    private final AgentRunner recorderRunner;
    private final AgentInvoker invoker;
    private final Aeron aeron;

    private Archiver(final Context ctx)
    {
        this.ctx = ctx;

        ctx.clientContext.driverAgentInvoker(ctx.mediaDriverAgentInvoker());
        if (ctx.threadingMode() != ArchiverThreadingMode.DEDICATED)
        {
            ctx.clientContext.clientLock(new NoOpLock());
        }
        aeron = Aeron.connect(ctx.clientContext);

        ctx.conclude();

        final ErrorHandler errorHandler = ctx.errorHandler();
        final AtomicCounter errorCounter = ctx.errorCounter();

        final Replayer replayer;
        final Recorder recorder;
        if (ctx.threadingMode() == ArchiverThreadingMode.DEDICATED)
        {
            replayer = new ReplayerProxy(aeron, ctx);
            recorder = new RecorderProxy(aeron, ctx);
        }
        else
        {
            replayer = new Replayer(aeron, ctx);
            recorder = new Recorder(aeron, ctx);
            ctx.replayerInvoker(new AgentInvoker(errorHandler, errorCounter, replayer));
            ctx.recorderInvoker(new AgentInvoker(errorHandler, errorCounter, recorder));
        }
        ctx
            .replayer(replayer)
            .recorder(recorder);

        final ArchiveConductor archiveConductor = new ArchiveConductor(aeron, ctx);
        switch (ctx.threadingMode())
        {
            case INVOKER:
                invoker = new AgentInvoker(errorHandler, errorCounter, archiveConductor);
                conductorRunner = null;
                replayRunner = null;
                recorderRunner = null;
                break;

            case SHARED:
                invoker = null;
                conductorRunner = new AgentRunner(
                    ctx.idleStrategy(),
                    errorHandler,
                    errorCounter,
                    archiveConductor);
                replayRunner = null;
                recorderRunner = null;
                break;

            default:
            case DEDICATED:
                invoker = null;
                conductorRunner = new AgentRunner(
                    ctx.idleStrategy(),
                    errorHandler,
                    errorCounter,
                    archiveConductor);
                replayRunner = new AgentRunner(
                    ctx.idleStrategy(),
                    errorHandler,
                    errorCounter,
                    replayer);
                recorderRunner = new AgentRunner(
                    ctx.idleStrategy(),
                    errorHandler,
                    errorCounter,
                    recorder);
        }
    }

    public void close() throws Exception
    {
        CloseHelper.close(conductorRunner);
        CloseHelper.close(replayRunner);
        CloseHelper.close(recorderRunner);
        CloseHelper.close(aeron);
    }

    private Archiver start()
    {
        if (ctx.threadingMode() == ArchiverThreadingMode.SHARED)
        {
            AgentRunner.startOnThread(conductorRunner, ctx.threadFactory());
        }
        else if (ctx.threadingMode() == ArchiverThreadingMode.DEDICATED)
        {
            AgentRunner.startOnThread(conductorRunner, ctx.threadFactory());
            AgentRunner.startOnThread(replayRunner, ctx.threadFactory());
            AgentRunner.startOnThread(recorderRunner, ctx.threadFactory());
        }

        return this;
    }

    public AgentInvoker invoker()
    {
        return invoker;
    }

    public static Archiver launch()
    {
        return launch(new Context());
    }

    public static Archiver launch(final Context ctx)
    {
        return new Archiver(ctx).start();
    }

    public static class Configuration
    {
        public static final String ARCHIVE_DIR_PROP_NAME = "aeron.archiver.dir";
        public static final String ARCHIVE_DIR_DEFAULT = "archive";

        public static final String CONTROL_CHANNEL_PROP_NAME = "aeron.archiver.control.channel";
        public static final String CONTROL_CHANNEL_DEFAULT = "aeron:udp?endpoint=localhost:8010";
        public static final String CONTROL_STREAM_ID_PROP_NAME = "aeron.archiver.control.stream.id";
        public static final int CONTROL_STREAM_ID_DEFAULT = 0;

        public static final String RECORDING_EVENTS_CHANNEL_PROP_NAME = "aeron.archiver.recording.events.channel";
        public static final String RECORDING_EVENTS_CHANNEL_DEFAULT = "aeron:udp?endpoint=localhost:8011";
        public static final String RECORDING_EVENTS_STREAM_ID_PROP_NAME = "aeron.archiver.recording.events.stream.id";
        public static final int RECORDING_EVENTS_STREAM_ID_DEFAULT = 0;

        public static final String SEGMENT_FILE_LENGTH_PROP_NAME = "aeron.archiver.segment.file.length";
        public static final int SEGMENT_FILE_LENGTH_DEFAULT = 128 * 1024 * 1024;

        public static final String FORCE_WRITES_PROP_NAME = "aeron.archiver.force.writes";

        public static String archiveDirName()
        {
            return System.getProperty(ARCHIVE_DIR_PROP_NAME, ARCHIVE_DIR_DEFAULT);
        }

        public static String controlChannel()
        {
            return System.getProperty(CONTROL_CHANNEL_PROP_NAME, CONTROL_CHANNEL_DEFAULT);
        }

        public static int controlStreamId()
        {
            return Integer.getInteger(CONTROL_STREAM_ID_PROP_NAME, CONTROL_STREAM_ID_DEFAULT);
        }

        public static String recordingEventsChannel()
        {
            return System.getProperty(RECORDING_EVENTS_CHANNEL_PROP_NAME, RECORDING_EVENTS_CHANNEL_DEFAULT);
        }

        public static int recordingEventsStreamId()
        {
            return Integer.getInteger(RECORDING_EVENTS_STREAM_ID_PROP_NAME, RECORDING_EVENTS_STREAM_ID_DEFAULT);
        }

        private static int segmentFileLength()
        {
            return Integer.getInteger(SEGMENT_FILE_LENGTH_PROP_NAME, SEGMENT_FILE_LENGTH_DEFAULT);
        }

        private static boolean forceWrites()
        {
            return Boolean.valueOf(System.getProperty(FORCE_WRITES_PROP_NAME, "true"));
        }
    }

    public static class Context
    {
        private final Aeron.Context clientContext;
        private File archiveDir;

        private String controlChannel;
        private int controlStreamId;

        private String recordingEventsChannel;
        private int recordingEventsStreamId;
<<<<<<< HEAD

        private int segmentFileLength;
        private boolean forceWrites;

        private ArchiverThreadingMode threadingMode = ArchiverThreadingMode.SHARED;
        private ThreadFactory threadFactory = Thread::new;

        private Supplier<IdleStrategy> idleStrategySupplier;
        private EpochClock epochClock;
        private ErrorHandler errorHandler;
        private AtomicCounter errorCounter;

        private AgentInvoker driverAgentInvoker;
=======
        private Supplier<IdleStrategy> idleStrategySupplier;
        private EpochClock epochClock;
        private int segmentFileLength = 128 * 1024 * 1024;
        private boolean forceMetadataUpdates = false;
        private boolean forceWrites = false;
        private ArchiverThreadingMode threadingMode = ArchiverThreadingMode.SHARED;
        private ThreadFactory threadFactory = Thread::new;

        private AgentInvoker mediaDriverAgentInvoker;
>>>>>>> 84914422
        private AgentInvoker replayerInvoker;
        private AgentInvoker recorderInvoker;
        private Replayer replayer;
        private Recorder recorder;

        public Context()
        {
            this(new Aeron.Context());
        }

        public Context(final Aeron.Context clientContext)
        {
            clientContext.useConductorAgentInvoker(true);
            this.clientContext = clientContext;
            controlChannel(Configuration.controlChannel());
            controlStreamId(Configuration.controlStreamId());
            recordingEventsChannel(Configuration.recordingEventsChannel());
            recordingEventsStreamId(Configuration.recordingEventsStreamId());
            segmentFileLength(Configuration.segmentFileLength());
            forceWrites(Configuration.forceWrites());
        }

        void conclude()
        {
            if (null == archiveDir)
            {
                archiveDir = new File(Configuration.archiveDirName());
            }

            if (!archiveDir.exists() && !archiveDir.mkdirs())
            {
                throw new IllegalArgumentException(
                    "Failed to create archive dir: " + archiveDir.getAbsolutePath());
            }

            if (null == idleStrategySupplier)
            {
                idleStrategySupplier = () -> new SleepingMillisIdleStrategy(Aeron.IDLE_SLEEP_MS);
            }

            if (null == epochClock)
            {
                epochClock = new SystemEpochClock();
            }

            if (null == errorHandler)
            {
                errorHandler = Throwable::printStackTrace;
            }

            if (null == errorCounter)
            {
                // TODO: This is NOT safe!!! Archiver needs its own counters.
                final CountersManager counters = new CountersManager(
                    clientContext.countersMetaDataBuffer(),
                    clientContext.countersValuesBuffer());
                errorCounter = counters.newCounter("archiver-errors");
            }
        }

        public File archiveDir()
        {
            return archiveDir;
        }

        public Context archiveDir(final File archiveDir)
        {
            this.archiveDir = archiveDir;
            return this;
        }

        public Aeron.Context clientContext()
        {
            return clientContext;
        }

        public String controlChannel()
        {
            return controlChannel;
        }

        public Context controlChannel(final String controlChannel)
        {
            this.controlChannel = controlChannel;
            return this;
        }

        public int controlStreamId()
        {
            return controlStreamId;
        }

        public Context controlStreamId(final int controlStreamId)
        {
            this.controlStreamId = controlStreamId;
            return this;
        }

        public String recordingEventsChannel()
        {
            return recordingEventsChannel;
        }

        public Context recordingEventsChannel(final String recordingEventsChannel)
        {
            this.recordingEventsChannel = recordingEventsChannel;
            return this;
        }

        public int recordingEventsStreamId()
        {
            return recordingEventsStreamId;
        }

        public Context recordingEventsStreamId(final int recordingEventsStreamId)
        {
            this.recordingEventsStreamId = recordingEventsStreamId;
            return this;
        }

        /**
         * Provides an IdleStrategy supplier for the thread responsible for publication/subscription backoff.
         *
         * @param idleStrategySupplier supplier of thread idle strategy for publication/subscription backoff.
         * @return this Context for method chaining.
         */
        public Context idleStrategySupplier(final Supplier<IdleStrategy> idleStrategySupplier)
        {
            this.idleStrategySupplier = idleStrategySupplier;
            return this;
        }

        public IdleStrategy idleStrategy()
        {
            return idleStrategySupplier.get();
        }

        /**
         * Set the {@link EpochClock} to be used for tracking wall clock time when interacting with the archiver.
         *
         * @param clock {@link EpochClock} to be used for tracking wall clock time when interacting with the archiver.
         * @return this Context for method chaining
         */
        public Context epochClock(final EpochClock clock)
        {
            this.epochClock = clock;
            return this;
        }

        public EpochClock epochClock()
        {
            return epochClock;
        }

        int segmentFileLength()
        {
            return segmentFileLength;
        }

        public Context segmentFileLength(final int segmentFileLength)
        {
            this.segmentFileLength = segmentFileLength;
            return this;
        }

        boolean forceWrites()
        {
            return forceWrites;
        }

        public Context forceWrites(final boolean forceWrites)
        {
            this.forceWrites = forceWrites;
            return this;
        }

        /**
         * Get the {@link AgentInvoker} that should be used for the Media Driver if running in a lightweight mode.
         *
         * @return the {@link AgentInvoker} that should be used for the Media Driver if running in a lightweight mode.
         */
        AgentInvoker mediaDriverAgentInvoker()
        {
            return mediaDriverAgentInvoker;
        }

        /**
         * Set the {@link AgentInvoker} that should be used for the Media Driver if running in a lightweight mode.
         *
         * @param mediaDriverAgentInvoker that should be used for the Media Driver if running in a lightweight mode.
         * @return this for a fluent API.
         */
<<<<<<< HEAD
        Context driverAgentInvoker(final AgentInvoker driverAgentInvoker)
=======
        public Context mediaDriverAgentInvoker(final AgentInvoker mediaDriverAgentInvoker)
>>>>>>> 84914422
        {
            this.mediaDriverAgentInvoker = mediaDriverAgentInvoker;
            return this;
        }

        AgentInvoker replayerInvoker()
        {
            return replayerInvoker;
        }

        Context replayerInvoker(final AgentInvoker replayerInvoker)
        {
            this.replayerInvoker = replayerInvoker;
            return this;
        }

        AgentInvoker recorderInvoker()
        {
            return recorderInvoker;
        }

        Context recorderInvoker(final AgentInvoker recorderInvoker)
        {
            this.recorderInvoker = recorderInvoker;
            return this;
        }

        public ErrorHandler errorHandler()
        {
            return errorHandler;
        }

        public AtomicCounter errorCounter()
        {
            return errorCounter;
        }

        public Context errorCounter(final AtomicCounter errorCounter)
        {
            this.errorCounter = errorCounter;
            return this;
        }

        public ArchiverThreadingMode threadingMode()
        {
            return threadingMode;
        }

        public Context threadingMode(final ArchiverThreadingMode threadingMode)
        {
            this.threadingMode = threadingMode;
            return this;
        }

        public ThreadFactory threadFactory()
        {
            return threadFactory;
        }

        public Context threadFactory(final ThreadFactory threadFactory)
        {
            this.threadFactory = threadFactory;
            return this;
        }

        Context replayer(final Replayer replayer)
        {
            this.replayer = replayer;
            return this;
        }

        Context recorder(final Recorder recorder)
        {
            this.recorder = recorder;
            return this;
        }

        Replayer replayer()
        {
            return replayer;
        }

        Recorder recorder()
        {
            return recorder;
        }
    }
}<|MERGE_RESOLUTION|>--- conflicted
+++ resolved
@@ -214,7 +214,6 @@
 
         private String recordingEventsChannel;
         private int recordingEventsStreamId;
-<<<<<<< HEAD
 
         private int segmentFileLength;
         private boolean forceWrites;
@@ -227,18 +226,7 @@
         private ErrorHandler errorHandler;
         private AtomicCounter errorCounter;
 
-        private AgentInvoker driverAgentInvoker;
-=======
-        private Supplier<IdleStrategy> idleStrategySupplier;
-        private EpochClock epochClock;
-        private int segmentFileLength = 128 * 1024 * 1024;
-        private boolean forceMetadataUpdates = false;
-        private boolean forceWrites = false;
-        private ArchiverThreadingMode threadingMode = ArchiverThreadingMode.SHARED;
-        private ThreadFactory threadFactory = Thread::new;
-
         private AgentInvoker mediaDriverAgentInvoker;
->>>>>>> 84914422
         private AgentInvoker replayerInvoker;
         private AgentInvoker recorderInvoker;
         private Replayer replayer;
@@ -431,11 +419,7 @@
          * @param mediaDriverAgentInvoker that should be used for the Media Driver if running in a lightweight mode.
          * @return this for a fluent API.
          */
-<<<<<<< HEAD
-        Context driverAgentInvoker(final AgentInvoker driverAgentInvoker)
-=======
         public Context mediaDriverAgentInvoker(final AgentInvoker mediaDriverAgentInvoker)
->>>>>>> 84914422
         {
             this.mediaDriverAgentInvoker = mediaDriverAgentInvoker;
             return this;
